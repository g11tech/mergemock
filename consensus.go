--- conflicted
+++ resolved
@@ -383,29 +383,21 @@
 	}
 }
 
-<<<<<<< HEAD
-func (c *ConsensusCmd) sendForkchoiceUpdated(latest, safe, final Bytes32, attributes *PayloadAttributesV1) (*PayloadID, error) {
-	result, _ := ForkchoiceUpdatedV1(c.ctx, c.engine, c.log, latest, safe, final, attributes)
-	if result.Status.Status != ExecutionValid {
-		c.log.WithField("status", result.Status).Error("Update not considered valid")
-		return nil, fmt.Errorf("Update not considered valid")
-	}
-	return result.PayloadID, nil
-=======
-func (c *ConsensusCmd) sendForkchoiceUpdated(latest, safe, final common.Hash, attributes *PayloadAttributesV1) *PayloadID {
+func (c *ConsensusCmd) sendForkchoiceUpdated(latest, safe, final common.Hash, attributes *PayloadAttributesV1) (*PayloadID, error) {
 	result, _ := ForkchoiceUpdatedV1(c.ctx, c.engine, c.log, latest, safe, final, attributes)
 	if result.PayloadStatus.Status != ExecutionValid {
 		c.log.WithField("status", result.PayloadStatus).Error("Update not considered valid")
+		return nil, fmt.Errorf("update not considered valid")
 	}
 	if c.builder != nil && attributes != nil {
 		result, _ := ForkchoiceUpdatedV1(c.ctx, c.builder, c.log, latest, safe, final, attributes)
 		if result.PayloadStatus.Status != ExecutionValid {
 			c.log.WithField("status", result.PayloadStatus).Error("Update not considered valid")
-		}
-		return result.PayloadID
-	}
-	return result.PayloadID
->>>>>>> f42b444c
+			return nil, fmt.Errorf("update not considered valid from builder")
+		}
+		return result.PayloadID, nil
+	}
+	return result.PayloadID, nil
 }
 
 func (c *ConsensusCmd) getMockProposal(ctx context.Context, log logrus.Ext1FieldLogger, payloadId PayloadID) (*ExecutionPayloadV1, error) {
